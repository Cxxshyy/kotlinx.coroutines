# Module kotlinx-coroutines-test

Test utilities for `kotlinx.coroutines`.

## Overview

This package provides utilities for efficiently testing coroutines.

| Name | Description |
| ---- | ----------- |
| [runTest] | Runs the test code, automatically skipping delays and handling uncaught exceptions. |
| [TestCoroutineScheduler] | The shared source of virtual time, used for controlling execution order and skipping delays. |
| [TestScope] | A [CoroutineScope] that integrates with [runTest], providing access to [TestCoroutineScheduler]. |
| [TestDispatcher] | A [CoroutineDispatcher] that whose delays are controlled by a [TestCoroutineScheduler]. |
| [Dispatchers.setMain] | Mocks the main dispatcher using the provided one. If mocked with a [TestDispatcher], its [TestCoroutineScheduler] is used everywhere by default. |

Provided [TestDispatcher] implementations:

| Name | Description |
| ---- | ----------- |
| [StandardTestDispatcher] | A simple dispatcher with no special behavior other than being linked to a [TestCoroutineScheduler]. |
| [UnconfinedTestDispatcher] | A dispatcher that behaves like [Dispatchers.Unconfined]. |

## Using in your project

Add `kotlinx-coroutines-test` to your project test dependencies:
```
dependencies {
<<<<<<< HEAD
    testImplementation 'org.jetbrains.kotlinx:kotlinx-coroutines-test:1.6.0'
=======
    testImplementation 'org.jetbrains.kotlinx:kotlinx-coroutines-test:1.6.0-RC2'
>>>>>>> 22ff7a4d
}
```

**Do not** depend on this project in your main sources, all utilities here are intended and designed to be used only from tests.

## Dispatchers.Main Delegation

`Dispatchers.setMain` will override the `Main` dispatcher in test scenarios.
This is helpful when one wants to execute a test in situations where the platform `Main` dispatcher is not available,
or to replace `Dispatchers.Main` with a testing dispatcher.

On the JVM,
the [`ServiceLoader`](https://docs.oracle.com/javase/8/docs/api/java/util/ServiceLoader.html) mechanism is responsible
for overwriting [Dispatchers.Main] with a testable implementation, which by default will delegate its calls to the real
`Main` dispatcher, if any.

The `Main` implementation can be overridden using [Dispatchers.setMain][setMain] method with any [CoroutineDispatcher]
implementation, e.g.:

```kotlin

class SomeTest {

    private val mainThreadSurrogate = newSingleThreadContext("UI thread")

    @Before
    fun setUp() {
        Dispatchers.setMain(mainThreadSurrogate)
    }

    @After
    fun tearDown() {
        Dispatchers.resetMain() // reset the main dispatcher to the original Main dispatcher
        mainThreadSurrogate.close()
    }

    @Test
    fun testSomeUI() = runBlocking {
        launch(Dispatchers.Main) {  // Will be launched in the mainThreadSurrogate dispatcher
            // ...
        }
    }
}
```

Calling `setMain` or `resetMain` immediately changes the `Main` dispatcher globally.

If `Main` is overridden with a [TestDispatcher], then its [TestCoroutineScheduler] is used when new [TestDispatcher] or
[TestScope] instances are created without [TestCoroutineScheduler] being passed as an argument.

## runTest

[runTest] is the way to test code that involves coroutines. `suspend` functions can be called inside it.

**IMPORTANT: in order to work with on Kotlin/JS, the result of `runTest` must be immediately `return`-ed from each test.**
The typical invocation of [runTest] thus looks like this:

```kotlin
@Test
fun testFoo() = runTest {
    // code under test
}
```

In more advanced scenarios, it's possible instead to use the following form:
```kotlin
@Test
fun testFoo(): TestResult {
    // initialize some test state
    return runTest {
        // code under test
    }
}
```

[runTest] is similar to running the code with `runBlocking` on Kotlin/JVM and Kotlin/Native, or launching a new promise
on Kotlin/JS. The main differences are the following:

* **The calls to `delay` are automatically skipped**, preserving the relative execution order of the tasks. This way,
  it's possible to make tests finish more-or-less immediately.
* **Controlling the virtual time**: in case just skipping delays is not sufficient, it's possible to more carefully
  guide the execution, advancing the virtual time by a duration, draining the queue of the awaiting tasks, or running
  the tasks scheduled at the present moment.
* **Handling uncaught exceptions** spawned in the child coroutines by throwing them at the end of the test.
* **Waiting for asynchronous callbacks**.
  Sometimes, especially when working with third-party code, it's impossible to mock all the dispatchers in use.
  [runTest] will handle the situations where some code runs in dispatchers not integrated with the test module.

## Delay-skipping

To test regular suspend functions, which may have a delay, just run them inside the [runTest] block.

```kotlin
@Test
fun testFoo() = runTest { // a coroutine with an extra test control
    val actual = foo()
    // ...
}

suspend fun foo() {
    delay(1_000) // when run in `runTest`, will finish immediately instead of delaying
    // ...
}
```

## `launch` and `async`

The coroutine dispatcher used for tests is single-threaded, meaning that the child coroutines of the [runTest] block
will run on the thread that started the test, and will never run in parallel.

If several coroutines are waiting to be executed next, the one scheduled after the smallest delay will be chosen.
The virtual time will automatically advance to the point of its resumption.

```kotlin
@Test
fun testWithMultipleDelays() = runTest {
    launch {
        delay(1_000)
        println("1. $currentTime") // 1000
        delay(200)
        println("2. $currentTime") // 1200
        delay(2_000)
        println("4. $currentTime") // 3200
    }
    val deferred = async {
        delay(3_000)
        println("3. $currentTime") // 3000
        delay(500)
        println("5. $currentTime") // 3500
    }
    deferred.await()
}
```

## Controlling the virtual time

Inside [runTest], the following operations are supported:
* `currentTime` gets the current virtual time.
* `runCurrent()` runs the tasks that are scheduled at this point of virtual time.
* `advanceUntilIdle()` runs all enqueued tasks until there are no more.
* `advanceTimeBy(timeDelta)` runs the enqueued tasks until the current virtual time advances by `timeDelta`.

```kotlin
@Test
fun testFoo() = runTest {
    launch {
        println(1)   // executes during runCurrent()
        delay(1_000) // suspends until time is advanced by at least 1_000
        println(2)   // executes during advanceTimeBy(2_000)
        delay(500)   // suspends until the time is advanced by another 500 ms
        println(3)   // also executes during advanceTimeBy(2_000)
        delay(5_000) // will suspend by another 4_500 ms
        println(4)   // executes during advanceUntilIdle()
    }
    // the child coroutine has not run yet
    runCurrent()
    // the child coroutine has called println(1), and is suspended on delay(1_000)
    advanceTimeBy(2_000) // progress time, this will cause two calls to `delay` to resume
    // the child coroutine has called println(2) and println(3) and suspends for another 4_500 virtual milliseconds
    advanceUntilIdle() // will run the child coroutine to completion
    assertEquals(6500, currentTime) // the child coroutine finished at virtual time of 6_500 milliseconds
}
```

## Using multiple test dispatchers

The virtual time is controlled by an entity called the [TestCoroutineScheduler], which behaves as the shared source of
virtual time.

Several dispatchers can be created that use the same [TestCoroutineScheduler], in which case they will share their
knowledge of the virtual time.

To access the scheduler used for this test, use the [TestScope.testScheduler] property.

```kotlin
@Test
fun testWithMultipleDispatchers() = runTest {
        val scheduler = testScheduler // the scheduler used for this test
        val dispatcher1 = StandardTestDispatcher(scheduler, name = "IO dispatcher")
        val dispatcher2 = StandardTestDispatcher(scheduler, name = "Background dispatcher")
        launch(dispatcher1) {
            delay(1_000)
            println("1. $currentTime") // 1000
            delay(200)
            println("2. $currentTime") // 1200
            delay(2_000)
            println("4. $currentTime") // 3200
        }
        val deferred = async(dispatcher2) {
            delay(3_000)
            println("3. $currentTime") // 3000
            delay(500)
            println("5. $currentTime") // 3500
        }
        deferred.await()
    }
```

**Note: if [Dispatchers.Main] is replaced by a [TestDispatcher], [runTest] will automatically use its scheduler.
This is done so that there is no need to go through the ceremony of passing the correct scheduler to [runTest].**

## Accessing the test coroutine scope

Structured concurrency ties coroutines to scopes in which they are launched.
[TestScope] is a special coroutine scope designed for testing coroutines, and a new one is automatically created
for [runTest] and used as the receiver for the test body.

However, it can be convenient to access a `CoroutineScope` before the test has started, for example, to perform mocking
of some
parts of the system in `@BeforeTest` via dependency injection.
In these cases, it is possible to manually create [TestScope], the scope for the test coroutines, in advance,
before the test begins.

[TestScope] on its own does not automatically run the code launched in it.
In addition, it is stateful in order to keep track of executing coroutines and uncaught exceptions.
Therefore, it is important to ensure that [TestScope.runTest] is called eventually.

```kotlin
val scope = TestScope()

@BeforeTest
fun setUp() {
    Dispatchers.setMain(StandardTestDispatcher(scope.testScheduler))
    TestSubject.setScope(scope)
}

@AfterTest
fun tearDown() {
    Dispatchers.resetMain()
    TestSubject.resetScope()
}

@Test
fun testSubject() = scope.runTest {
    // the receiver here is `testScope`
}
```

## Eagerly entering `launch` and `async` blocks

Some tests only test functionality and don't particularly care about the precise order in which coroutines are
dispatched.
In these cases, it can be cumbersome to always call [runCurrent] or [yield] to observe the effects of the coroutines
after they are launched.

If [runTest] executes with an [UnconfinedTestDispatcher], the child coroutines launched at the top level are entered
*eagerly*, that is, they don't go through a dispatch until the first suspension.

```kotlin
@Test
fun testEagerlyEnteringChildCoroutines() = runTest(UnconfinedTestDispatcher()) {
    var entered = false
    val deferred = CompletableDeferred<Unit>()
    var completed = false
    launch {
        entered = true
        deferred.await()
        completed = true
    }
    assertTrue(entered) // `entered = true` already executed.
    assertFalse(completed) // however, the child coroutine then suspended, so it is enqueued.
    deferred.complete(Unit) // resume the coroutine.
    assertTrue(completed) // now the child coroutine is immediately completed.
}
```

If this behavior is desirable, but some parts of the test still require accurate dispatching, for example, to ensure
that the code executes on the correct thread, then simply `launch` a new coroutine with the [StandardTestDispatcher].

```kotlin
@Test
fun testEagerlyEnteringSomeChildCoroutines() = runTest(UnconfinedTestDispatcher()) {
    var entered1 = false
    launch {
        entered1 = true
    }
    assertTrue(entered1) // `entered1 = true` already executed

    var entered2 = false
    launch(StandardTestDispatcher(testScheduler)) {
        // this block and every coroutine launched inside it will explicitly go through the needed dispatches
        entered2 = true
    }
    assertFalse(entered2)
    runCurrent() // need to explicitly run the dispatched continuation
    assertTrue(entered2)
}
```

### Using `withTimeout` inside `runTest`

Timeouts are also susceptible to time control, so the code below will immediately finish.

```kotlin
@Test
fun testFooWithTimeout() = runTest {
    assertFailsWith<TimeoutCancellationException> {
        withTimeout(1_000) {
            delay(999)
            delay(2)
            println("this won't be reached")
        }
    }
}
```

## Virtual time support with other dispatchers

Calls to `withContext(Dispatchers.IO)`, `withContext(Dispatchers.Default)` ,and `withContext(Dispatchers.Main)` are
common in coroutines-based code bases. Unfortunately, just executing code in a test will not lead to these dispatchers
using the virtual time source, so delays will not be skipped in them.

```kotlin
suspend fun veryExpensiveFunction() = withContext(Dispatchers.Default) {
    delay(1_000)
    1
}

fun testExpensiveFunction() = runTest {
    val result = veryExpensiveFunction() // will take a whole real-time second to execute
    // the virtual time at this point is still 0
}
```

Tests should, when possible, replace these dispatchers with a [TestDispatcher] if the `withContext` calls `delay` in the
function under test. For example, `veryExpensiveFunction` above should allow mocking with a [TestDispatcher] using
either dependency injection, a service locator, or a default parameter, if it is to be used with virtual time.

### Status of the API

This API is experimental and it is may change before migrating out of experimental (while it is marked as
[`@ExperimentalCoroutinesApi`][ExperimentalCoroutinesApi]).
Changes during experimental may have deprecation applied when possible, but it is not
advised to use the API in stable code before it leaves experimental due to possible breaking changes.

If you have any suggestions for improvements to this experimental API please share them them on the
[issue tracker](https://github.com/Kotlin/kotlinx.coroutines/issues).

<!--- MODULE kotlinx-coroutines-core -->
<!--- INDEX kotlinx.coroutines -->

[CoroutineScope]: https://kotlin.github.io/kotlinx.coroutines/kotlinx-coroutines-core/kotlinx.coroutines/-coroutine-scope/index.html
[CoroutineDispatcher]: https://kotlin.github.io/kotlinx.coroutines/kotlinx-coroutines-core/kotlinx.coroutines/-coroutine-dispatcher/index.html
[Dispatchers.Unconfined]: https://kotlin.github.io/kotlinx.coroutines/kotlinx-coroutines-core/kotlinx.coroutines/-dispatchers/-unconfined.html
[Dispatchers.Main]: https://kotlin.github.io/kotlinx.coroutines/kotlinx-coroutines-core/kotlinx.coroutines/-dispatchers/-main.html
[yield]: https://kotlin.github.io/kotlinx.coroutines/kotlinx-coroutines-core/kotlinx.coroutines/yield.html
[ExperimentalCoroutinesApi]: https://kotlin.github.io/kotlinx.coroutines/kotlinx-coroutines-core/kotlinx.coroutines/-experimental-coroutines-api/index.html

<!--- MODULE kotlinx-coroutines-test -->
<!--- INDEX kotlinx.coroutines.test -->

[runTest]: https://kotlin.github.io/kotlinx.coroutines/kotlinx-coroutines-test/kotlinx.coroutines.test/run-test.html
[TestCoroutineScheduler]: https://kotlin.github.io/kotlinx.coroutines/kotlinx-coroutines-test/kotlinx.coroutines.test/-test-coroutine-scheduler/index.html
[TestScope]: https://kotlin.github.io/kotlinx.coroutines/kotlinx-coroutines-test/kotlinx.coroutines.test/-test-scope/index.html
[TestDispatcher]: https://kotlin.github.io/kotlinx.coroutines/kotlinx-coroutines-test/kotlinx.coroutines.test/-test-dispatcher/index.html
[Dispatchers.setMain]: https://kotlin.github.io/kotlinx.coroutines/kotlinx-coroutines-test/kotlinx.coroutines.test/set-main.html
[StandardTestDispatcher]: https://kotlin.github.io/kotlinx.coroutines/kotlinx-coroutines-test/kotlinx.coroutines.test/-standard-test-dispatcher.html
[UnconfinedTestDispatcher]: https://kotlin.github.io/kotlinx.coroutines/kotlinx-coroutines-test/kotlinx.coroutines.test/-unconfined-test-dispatcher.html
[setMain]: https://kotlin.github.io/kotlinx.coroutines/kotlinx-coroutines-test/kotlinx.coroutines.test/set-main.html
[TestScope.testScheduler]: https://kotlin.github.io/kotlinx.coroutines/kotlinx-coroutines-test/kotlinx.coroutines.test/-test-scope/test-scheduler.html
[TestScope.runTest]: https://kotlin.github.io/kotlinx.coroutines/kotlinx-coroutines-test/kotlinx.coroutines.test/run-test.html
[runCurrent]: https://kotlin.github.io/kotlinx.coroutines/kotlinx-coroutines-test/kotlinx.coroutines.test/run-current.html

<!--- END --><|MERGE_RESOLUTION|>--- conflicted
+++ resolved
@@ -26,11 +26,7 @@
 Add `kotlinx-coroutines-test` to your project test dependencies:
 ```
 dependencies {
-<<<<<<< HEAD
-    testImplementation 'org.jetbrains.kotlinx:kotlinx-coroutines-test:1.6.0'
-=======
     testImplementation 'org.jetbrains.kotlinx:kotlinx-coroutines-test:1.6.0-RC2'
->>>>>>> 22ff7a4d
 }
 ```
 
