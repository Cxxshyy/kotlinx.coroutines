/*
 * Copyright 2016-2021 JetBrains s.r.o. Use of this source code is governed by the Apache 2.0 license.
 */


import org.jetbrains.dokka.gradle.DokkaTaskPartial
import org.jetbrains.kotlin.config.KotlinCompilerVersion
import org.jetbrains.kotlin.gradle.tasks.AbstractKotlinCompile
import org.jetbrains.kotlin.konan.target.HostManager
<<<<<<< HEAD
=======
import org.jetbrains.dokka.gradle.DokkaTaskPartial
import org.gradle.api.internal.artifacts.repositories.resolver.DefaultMutableVariantFilesMetadata
import org.jetbrains.kotlin.gradle.targets.js.KotlinJsCompilerAttribute
import org.jetbrains.kotlin.gradle.plugin.KotlinPlatformType

>>>>>>> 54be2fcf

import static Projects.*

apply plugin: 'jdk-convention'

buildscript {
    /*
     * These property group is used to build kotlinx.coroutines against Kotlin compiler snapshot.
     * How does it work:
     * When build_snapshot_train is set to true, kotlin_version property is overridden with kotlin_snapshot_version,
     * atomicfu_version is overwritten by TeamCity environment (AFU is built with snapshot and published to mavenLocal
     * as previous step or the snapshot build).
     * Additionally, mavenLocal and Sonatype snapshots are added to repository list and stress tests are disabled.
     * DO NOT change the name of these properties without adapting kotlinx.train build chain.
     */
    def prop = rootProject.properties['build_snapshot_train']
    ext.build_snapshot_train = prop != null && prop != ""
    if (build_snapshot_train) {
        ext.kotlin_version = rootProject.properties['kotlin_snapshot_version']
        if (kotlin_version == null) {
            throw new IllegalArgumentException("'kotlin_snapshot_version' should be defined when building with snapshot compiler")
        }
    }
    ext.native_targets_enabled = rootProject.properties['disable_native_targets'] == null

    // Determine if any project dependency is using a snapshot version
    ext.using_snapshot_version = build_snapshot_train
    rootProject.properties.each { key, value ->
        if (key.endsWith("_version") && value instanceof String && value.endsWith("-SNAPSHOT")) {
            println("NOTE: USING SNAPSHOT VERSION: $key=$value")
            ext.using_snapshot_version = true
        }
    }

    if (using_snapshot_version) {
        repositories {
            mavenLocal()
        }
    }

    repositories {
        mavenCentral()
        maven { url "https://plugins.gradle.org/m2/" }
        maven { url "https://maven.pkg.jetbrains.space/kotlin/p/kotlin/dev" }
        maven { url 'https://maven.pkg.jetbrains.space/kotlin/p/dokka/dev' }
        maven {
            url "https://maven.pkg.jetbrains.space/public/p/kotlinx-atomicfu/maven"
            credentials {
                username = PublishingKt.getSensitiveProperty(project, "spaceUsername")
                password = PublishingKt.getSensitiveProperty(project, "spacePassword")
            }
        }
        mavenLocal()
    }

    dependencies {
        classpath "org.jetbrains.kotlin:kotlin-gradle-plugin:$kotlin_version"
        classpath "org.jetbrains.dokka:dokka-gradle-plugin:$dokka_version"
        classpath "org.jetbrains.kotlinx:atomicfu-gradle-plugin:$atomicfu_version"
        classpath "org.jetbrains.kotlinx:kotlinx-knit:$knit_version"
        classpath "com.github.node-gradle:gradle-node-plugin:$gradle_node_version"
        classpath "org.jetbrains.kotlinx:binary-compatibility-validator:$binary_compatibility_validator_version"
        classpath "ru.vyarus:gradle-animalsniffer-plugin:1.5.4" // Android API check
        classpath "org.jetbrains.kotlinx:kover:$kover_version"
        classpath "org.jetbrains.kotlin:atomicfu:$kotlin_version"

        // JMH plugins
<<<<<<< HEAD
        classpath "com.github.jengelman.gradle.plugins:shadow:5.1.0"
        // temporary fix to upgrade the transitive dependency version of kotlinx-metadata
        classpath "org.jetbrains.kotlinx:kotlinx-metadata-jvm:0.4.2"
=======
        classpath "gradle.plugin.com.github.johnrengelman:shadow:7.1.2"
>>>>>>> 54be2fcf
    }

    CacheRedirector.configureBuildScript(buildscript, rootProject)
}
// todo:KLUDGE: Hierarchical project structures are not fully supported in IDEA, enable only for a regular built
if (!Idea.active) {
    ext.set("kotlin.mpp.enableGranularSourceSetsMetadata", "true")
}

// todo:KLUDGE: This is needed to workaround dependency resolution between Java and MPP modules
def configureKotlinJvmPlatform(configuration) {
    configuration.attributes.attribute(KotlinPlatformType.attribute, KotlinPlatformType.jvm)
}

allprojects {
    // the only place where HostManager could be instantiated
    project.ext.hostManager = new HostManager()
    def deployVersion = properties['DeployVersion']
    if (deployVersion != null) version = deployVersion

    if (build_snapshot_train) {
        ext.kotlin_version = rootProject.properties['kotlin_snapshot_version']
        println "Using Kotlin $kotlin_version for project $it"

        def skipSnapshotChecks = rootProject.properties['skip_snapshot_checks'] != null
        if (!skipSnapshotChecks && version != atomicfu_version) {
            throw new IllegalStateException("Current deploy version is $version, but atomicfu version is not overridden ($atomicfu_version) for $it")
        }

        kotlin_version = rootProject.properties['kotlin_snapshot_version']
    }

    if (using_snapshot_version) {
        repositories {
            mavenLocal()
        }
    }

    ext.unpublished = unpublished

    // This project property is set during nightly stress test
    def stressTest = project.properties['stressTest']

    // Copy it to all test tasks
    tasks.withType(Test) {
        systemProperty 'stressTest', stressTest
    }
}

apply plugin: "binary-compatibility-validator"
apply plugin: "base"
apply plugin: "kover-conventions"

apiValidation {
    ignoredProjects += unpublished + ["kotlinx-coroutines-bom"]
    if (build_snapshot_train) {
        ignoredProjects.remove("example-frontend-js")
        ignoredProjects.add(coreModule)
    }
    ignoredPackages += "kotlinx.coroutines.internal"
}

// Configure repositories
allprojects {
    repositories {
        /*
         * google should be first in the repository list because some of the play services
         * transitive dependencies was removed from jcenter, thus breaking gradle dependency resolution
         */
        google()
        mavenCentral()
        maven { url "https://maven.pkg.jetbrains.space/kotlin/p/kotlin/dev" }
        maven { url 'https://maven.pkg.jetbrains.space/kotlin/p/dokka/dev' }
        maven {
            url "https://maven.pkg.jetbrains.space/public/p/kotlinx-atomicfu/maven"
            credentials {
                username = PublishingKt.getSensitiveProperty(project, "spaceUsername")
                password = PublishingKt.getSensitiveProperty(project, "spacePassword")
            }
        }
    }
}


// Add dependency to core source sets. Core is configured in kx-core/build.gradle
configure(subprojects.findAll { !sourceless.contains(it.name) && it.name != coreModule }) {
    evaluationDependsOn(":$coreModule")
    if (isMultiplatform(it)) {
        apply plugin: "kotlin-multiplatform"
        apply from: rootProject.file("gradle/compile-jvm-multiplatform.gradle")
        apply from: rootProject.file("gradle/compile-common.gradle")

        if (rootProject.ext["native_targets_enabled"] as Boolean) {
            apply from: rootProject.file("gradle/compile-native-multiplatform.gradle")
        }

        apply from: rootProject.file("gradle/compile-js-multiplatform.gradle")
        apply from: rootProject.file("gradle/publish-npm-js.gradle")
        kotlin.sourceSets.commonMain.dependencies {
            api project(":$coreModule")
        }
        kotlin.sourceSets.jvmTest.dependencies {
            implementation project(":$coreModule").kotlin.targets.jvm.compilations.test.output.allOutputs
        }
    } else {
        def platform = PlatformKt.platformOf(it)
        apply plugin: "kotlin-${platform}-conventions"
        dependencies {
            api project(":$coreModule")
            // the only way IDEA can resolve test classes
            testImplementation project(":$coreModule").kotlin.targets.jvm.compilations.test.output.allOutputs
        }
    }
}

apply plugin: "bom-conventions"

// Configure subprojects with Kotlin sources
configure(subprojects.findAll { !sourceless.contains(it.name) }) {
    // Use atomicfu plugin, it also adds all the necessary dependencies
    apply plugin: 'kotlinx-atomicfu'

    // Configure options for all Kotlin compilation tasks
    tasks.withType(AbstractKotlinCompile).all {
        kotlinOptions.freeCompilerArgs += OptInPreset.optInAnnotations.collect { "-Xopt-in=" + it }
        kotlinOptions.freeCompilerArgs += "-progressive"
        // Disable KT-36770 for RxJava2 integration
        kotlinOptions.freeCompilerArgs += "-XXLanguage:-ProhibitUsingNullableTypeParameterAgainstNotNullAnnotated"
        // Remove null assertions to get smaller bytecode on Android
        kotlinOptions.freeCompilerArgs += ["-Xno-param-assertions", "-Xno-receiver-assertions", "-Xno-call-assertions"]
    }
}

if (build_snapshot_train) {
    println "Hacking test tasks, removing stress and flaky tests"
    allprojects {
        tasks.withType(Test).all {
            exclude '**/*LinearizabilityTest*'
            exclude '**/*LFTest*'
            exclude '**/*StressTest*'
            exclude '**/*scheduling*'
            exclude '**/*Timeout*'
            exclude '**/*definitely/not/kotlinx*'
            // Disable because of KT-11567 in 1.4
            exclude '**/*CasesPublicAPITest*'
            // Kotlin
            exclude '**/*PrecompiledDebugProbesTest*'
        }
    }

    println "Manifest of kotlin-compiler-embeddable.jar for coroutines"
    configure(subprojects.findAll { it.name == coreModule }) {
        configurations.matching { it.name == "kotlinCompilerClasspath" }.all {
            resolvedConfiguration.getFiles().findAll { it.name.contains("kotlin-compiler-embeddable") }.each {
                def manifest = zipTree(it).matching {
                    include 'META-INF/MANIFEST.MF'
                }.getFiles().first()

                manifest.readLines().each {
                    println it
                }
            }
        }
    }
}

// Redefine source sets because we are not using 'kotlin/main/fqn' folder convention
configure(subprojects.findAll {
    !sourceless.contains(it.name) && !isMultiplatform(it) &&
            it.name != "benchmarks" &&
            it.name != "example-frontend-js"
}) {
    // Pure JS and pure MPP doesn't have this notion and are configured separately
    // TODO detect it via platformOf and migrate benchmarks to the same scheme
    sourceSets {
        main.kotlin.srcDirs = ['src']
        test.kotlin.srcDirs = ['test']
        main.resources.srcDirs = ['resources']
        test.resources.srcDirs = ['test-resources']
    }
}

def core_docs_url = "https://kotlin.github.io/kotlinx.coroutines/$coreModule/"
def core_docs_file = "$projectDir/kotlinx-coroutines-core/build/dokka/htmlPartial/package-list"
apply plugin: "org.jetbrains.dokka"

configure(subprojects.findAll { !unpublished.contains(it.name) && it.name != coreModule }) {
    if (it.name != 'kotlinx-coroutines-bom') {
        apply from: rootProject.file('gradle/dokka.gradle.kts')
    }
    apply from: rootProject.file('gradle/publish.gradle')
}

configure(subprojects.findAll { !unpublished.contains(it.name) }) {
    if (it.name != "kotlinx-coroutines-bom") {
        if (it.name != coreModule) {
            tasks.withType(DokkaTaskPartial.class) {
                dokkaSourceSets.configureEach {
                    externalDocumentationLink {
                        url.set(new URL(core_docs_url))
                        packageListUrl.set(new File(core_docs_file).toURI().toURL())
                    }
                }
            }
        }
    }

    def thisProject = it
    if (thisProject.name in sourceless) {
        return
    }

    def versionFileTask = thisProject.tasks.register("versionFileTask") {
        def name = thisProject.name.replace("-", "_")
        def versionFile = thisProject.layout.buildDirectory.file("${name}.version")
        it.outputs.file(versionFile)

        it.doLast {
            versionFile.get().asFile.text = version.toString()
        }
    }

    List<String> jarTasks
    if (isMultiplatform(it)) {
        jarTasks = ["jvmJar", "metadataJar"]
    } else if (it.name == "kotlinx-coroutines-debug") {
        // We shadow debug module instead of just packaging it
        jarTasks = ["shadowJar"]
    } else {
        jarTasks = ["jar"]
    }

    for (name in jarTasks) {
        thisProject.tasks.named(name, Jar) {
            it.dependsOn versionFileTask
            it.from(versionFileTask) {
                into("META-INF")
            }
        }
    }
}

// Report Kotlin compiler version when building project
println("Using Kotlin compiler version: $KotlinCompilerVersion.VERSION")

// --------------- Cache redirector ---------------

allprojects {
    CacheRedirector.configure(project)
}

// --------------- Configure sub-projects that are published ---------------

def publishTasks = getTasksByName("publish", true) + getTasksByName("publishNpm", true)

task deploy(dependsOn: publishTasks)


clean.dependsOn gradle.includedBuilds.collect { it.task(':clean') }

// --------------- Knit configuration ---------------

apply plugin: 'kotlinx-knit'

knit {
    siteRoot = "https://kotlin.github.io/kotlinx.coroutines"
    moduleRoots = [".", "integration", "reactive", "ui"]
    moduleDocs = "build/dokka/htmlPartial"
    dokkaMultiModuleRoot = "build/dokka/htmlMultiModule/"
}

knitPrepare.dependsOn getTasksByName("dokkaHtmlMultiModule", true)

dependencies {
    dokkaHtmlMultiModulePlugin("org.jetbrains.kotlinx:dokka-pathsaver-plugin:$knit_version")
}

// Opt-in for build scan in order to troubleshoot Gradle on TC
if (hasProperty('buildScan')) {
    buildScan {
        termsOfServiceUrl = 'https://gradle.com/terms-of-service'
        termsOfServiceAgree = 'yes'
    }
}

/*
 * kotlinx-coroutines-core dependency leaks into test runtime classpath via kotlin-compiler-embeddable
 * and conflicts with our own test/runtime incompatibilities (e.g. when class is moved from a main to test),
 * so we do substitution here
 */
allprojects { subProject ->
    subProject
            .configurations
            .matching {
                // Excluding substituted project itself because of circular dependencies, but still do it
                // for "*Test*" configurations
                subProject.name != coreModule || it.name.contains("Test")
            }
            .configureEach { conf ->
                conf.resolutionStrategy.dependencySubstitution {
                    substitute(module("org.jetbrains.kotlinx:$coreModule"))
                            .using(project(":$coreModule"))
                            .because("Because Kotlin compiler embeddable leaks coroutines into the runtime classpath, " +
                                    "triggering all sort of incompatible class changes errors")
                }
            }

    dependencies {
        components { component ->
            component.withModule("org.jetbrains.kotlin:atomicfu") { ComponentMetadataDetails componentMetadataDetails ->
                componentMetadataDetails.withVariant("runtimeElements") { VariantMetadata runtimeElementsVariant ->
                    [KotlinJsCompilerAttribute.legacy, KotlinJsCompilerAttribute.ir].forEach { jsType ->
                        componentMetadataDetails.addVariant("runtimeJs${jsType.name().capitalize()}Elements") { jsVariant ->
                            jsVariant.attributes {
                                it.attribute(KotlinPlatformType.attribute, KotlinPlatformType.js)
                                it.attribute(KotlinJsCompilerAttribute.jsCompilerAttribute, jsType)
                                it.attribute(Usage.USAGE_ATTRIBUTE, project.objects.named(Usage, Usage.JAVA_RUNTIME))
                            }
                            runtimeElementsVariant.withFiles { DefaultMutableVariantFilesMetadata runtimeElementsFiles ->
                                jsVariant.withFiles {
                                    runtimeElementsFiles.files.forEach { file ->
                                        addFile(file.name)
                                    }
                                }
                            }
                        }
                    }
                }
            }
        }
    }
}<|MERGE_RESOLUTION|>--- conflicted
+++ resolved
@@ -3,18 +3,14 @@
  */
 
 
-import org.jetbrains.dokka.gradle.DokkaTaskPartial
 import org.jetbrains.kotlin.config.KotlinCompilerVersion
 import org.jetbrains.kotlin.gradle.tasks.AbstractKotlinCompile
 import org.jetbrains.kotlin.konan.target.HostManager
-<<<<<<< HEAD
-=======
 import org.jetbrains.dokka.gradle.DokkaTaskPartial
 import org.gradle.api.internal.artifacts.repositories.resolver.DefaultMutableVariantFilesMetadata
 import org.jetbrains.kotlin.gradle.targets.js.KotlinJsCompilerAttribute
 import org.jetbrains.kotlin.gradle.plugin.KotlinPlatformType
 
->>>>>>> 54be2fcf
 
 import static Projects.*
 
@@ -60,13 +56,6 @@
         maven { url "https://plugins.gradle.org/m2/" }
         maven { url "https://maven.pkg.jetbrains.space/kotlin/p/kotlin/dev" }
         maven { url 'https://maven.pkg.jetbrains.space/kotlin/p/dokka/dev' }
-        maven {
-            url "https://maven.pkg.jetbrains.space/public/p/kotlinx-atomicfu/maven"
-            credentials {
-                username = PublishingKt.getSensitiveProperty(project, "spaceUsername")
-                password = PublishingKt.getSensitiveProperty(project, "spacePassword")
-            }
-        }
         mavenLocal()
     }
 
@@ -82,13 +71,7 @@
         classpath "org.jetbrains.kotlin:atomicfu:$kotlin_version"
 
         // JMH plugins
-<<<<<<< HEAD
-        classpath "com.github.jengelman.gradle.plugins:shadow:5.1.0"
-        // temporary fix to upgrade the transitive dependency version of kotlinx-metadata
-        classpath "org.jetbrains.kotlinx:kotlinx-metadata-jvm:0.4.2"
-=======
         classpath "gradle.plugin.com.github.johnrengelman:shadow:7.1.2"
->>>>>>> 54be2fcf
     }
 
     CacheRedirector.configureBuildScript(buildscript, rootProject)
@@ -162,13 +145,6 @@
         mavenCentral()
         maven { url "https://maven.pkg.jetbrains.space/kotlin/p/kotlin/dev" }
         maven { url 'https://maven.pkg.jetbrains.space/kotlin/p/dokka/dev' }
-        maven {
-            url "https://maven.pkg.jetbrains.space/public/p/kotlinx-atomicfu/maven"
-            credentials {
-                username = PublishingKt.getSensitiveProperty(project, "spaceUsername")
-                password = PublishingKt.getSensitiveProperty(project, "spacePassword")
-            }
-        }
     }
 }
 
